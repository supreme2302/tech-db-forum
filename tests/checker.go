package tests

import (
	"github.com/bozaro/tech-db-forum/generated/client"
	"github.com/go-openapi/runtime"
	http_transport "github.com/go-openapi/runtime/client"
	"log"
	"net/http"
	"net/url"
	"sort"
)

type Checker struct {
	// Имя текущей проверки.
	Name string
	// Описание текущей проверки.
	Description string
	// Функция для текущей проверки.
	FnCheck func(c *client.Forum)
	// Тесты, без которых проверка не имеет смысл.
	Deps []string
}

type CheckerByName []Checker

func (a CheckerByName) Len() int           { return len(a) }
func (a CheckerByName) Swap(i, j int)      { a[i], a[j] = a[j], a[i] }
func (a CheckerByName) Less(i, j int) bool { return a[i].Name < a[j].Name }

type CheckerTransport struct {
	t      runtime.ClientTransport
	report *Report
}

func (self *CheckerTransport) Submit(operation *runtime.ClientOperation) (interface{}, error) {
	tracker := NewValidator(operation.Context, self.report)
	operation.Client = &http.Client{Transport: tracker}
	return self.t.Submit(operation)
}

func Checkpoint(c *client.Forum, message string) bool {
	return c.Transport.(*CheckerTransport).report.Checkpoint(message)
}

var registeredChecks []Checker

func Register(checker Checker) {
	registeredChecks = append(registeredChecks, checker)
}

func RunCheck(check Checker, report *Report, url *url.URL) {
	report.result = REPORT_SUCCESS
	transport := CreateTransport(url)
	defer func() {
		if r := recover(); r != nil {
			report.AddError(r)
		}
	}()
	check.FnCheck(client.New(&CheckerTransport{transport, report}, nil))
}

<<<<<<< HEAD
func CreateTransport(url *url.URL) *http_transport.Runtime {
	cfg := client.DefaultTransportConfig()
	if url != nil {
		cfg.WithHost(url.Host).WithSchemes([]string{url.Scheme}).WithBasePath(url.Path)
	}
	return http_transport.New(cfg.Host, cfg.BasePath, cfg.Schemes)
=======
func SortedChecks() []Checker {
	pending := map[string]Checker{}
	for _, check := range registeredChecks {
		if _, ok := pending[check.Name]; ok {
			log.Fatal("Found duplicate check:", check.Name)
		}
		pending[check.Name] = check
	}

	result := []Checker{}
	added := map[string]bool{}
	for len(pending) > 0 {
		batch := []Checker{}
		// Found ready tasks
		for _, item := range pending {
			ready := true
			for _, dep := range item.Deps {
				if !added[dep] {
					ready = false
					break
				}
			}
			if ready {
				batch = append(batch, item)
			}
		}
		if len(batch) == 0 {
			log.Fatal("Can't found dependencies for tasks:", pending)
		}
		// Sort batch by name
		sort.Sort(CheckerByName(batch))
		// Add ready tasks to result
		for _, item := range batch {
			added[item.Name] = true
			delete(pending, item.Name)
		}
		result = append(result, batch...)
	}

	return result
>>>>>>> 9fd43a2c
}

func Run(url *url.URL) int {
	total := 0
	failed := 0
	skipped := 0
	broken := map[string]bool{}

<<<<<<< HEAD
	for _, check := range checks {
		log.Printf("=== RUN:  %s", check.Name)
		report := Report{}
		RunCheck(check, &report, url)
=======
	cfg := client.DefaultTransportConfig().WithHost(url.Host).WithSchemes([]string{url.Scheme}).WithBasePath(url.Path)
	for _, check := range SortedChecks() {
		log.Printf("=== RUN:  %s", check.Name)
		report := Report{}
		skip := ""
		for _, dep := range check.Deps {
			if broken[dep] {
				skip = dep
				break
			}
		}
		if skip == "" {
			RunCheck(check, &report, cfg)
		} else {
			report.Skip("Skipped by " + skip)
		}
>>>>>>> 9fd43a2c
		if report.result != REPORT_SUCCESS {
			report.Show()
		}
		var result string
		total++
		switch report.result {
		case REPORT_SKIPPED:
			broken[check.Name] = true
			skipped++
			result = "SKIPPED"
		case REPORT_SUCCESS:
			result = "OK"
		default:
			broken[check.Name] = true
			failed++
			result = "FAILED"
		}
		log.Printf("--- DONE: %s (%s)", check.Name, result)
	}
	log.Printf("RESULT: %d total, %d success, %d skipped, %d failed)", total, total-skipped-failed, skipped, failed)
	return failed
}<|MERGE_RESOLUTION|>--- conflicted
+++ resolved
@@ -59,14 +59,14 @@
 	check.FnCheck(client.New(&CheckerTransport{transport, report}, nil))
 }
 
-<<<<<<< HEAD
 func CreateTransport(url *url.URL) *http_transport.Runtime {
 	cfg := client.DefaultTransportConfig()
 	if url != nil {
 		cfg.WithHost(url.Host).WithSchemes([]string{url.Scheme}).WithBasePath(url.Path)
 	}
 	return http_transport.New(cfg.Host, cfg.BasePath, cfg.Schemes)
-=======
+}
+
 func SortedChecks() []Checker {
 	pending := map[string]Checker{}
 	for _, check := range registeredChecks {
@@ -107,7 +107,6 @@
 	}
 
 	return result
->>>>>>> 9fd43a2c
 }
 
 func Run(url *url.URL) int {
@@ -116,13 +115,6 @@
 	skipped := 0
 	broken := map[string]bool{}
 
-<<<<<<< HEAD
-	for _, check := range checks {
-		log.Printf("=== RUN:  %s", check.Name)
-		report := Report{}
-		RunCheck(check, &report, url)
-=======
-	cfg := client.DefaultTransportConfig().WithHost(url.Host).WithSchemes([]string{url.Scheme}).WithBasePath(url.Path)
 	for _, check := range SortedChecks() {
 		log.Printf("=== RUN:  %s", check.Name)
 		report := Report{}
@@ -134,11 +126,10 @@
 			}
 		}
 		if skip == "" {
-			RunCheck(check, &report, cfg)
+			RunCheck(check, &report, url)
 		} else {
 			report.Skip("Skipped by " + skip)
 		}
->>>>>>> 9fd43a2c
 		if report.result != REPORT_SUCCESS {
 			report.Show()
 		}
