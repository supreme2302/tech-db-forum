package tests

import (
	"github.com/go-openapi/strfmt"
	"time"
)

type PerfSession struct {
}

func (self *PerfSession) CheckBool(expected bool, actual bool, message string) {
	if expected != actual {
		panic(message)
	}
}
func (self *PerfSession) CheckInt(expected int, actual int, message string) {
	if expected != actual {
		log.Panicf("Unexpected data (%d != %d): %s", expected, actual, message)
	}
}
func (self *PerfSession) CheckInt32(expected int32, actual int32, message string) {
	if expected != actual {
		log.Panicf("Unexpected data (%d != %d): %s", expected, actual, message)
	}
}
func (self *PerfSession) CheckInt64(expected int64, actual int64, message string) {
	if expected != actual {
		log.Panicf("Unexpected data (%d != %d): %s", expected, actual, message)
	}
}
func (self *PerfSession) CheckStr(expected string, actual string, message string) {
	if expected != actual {
<<<<<<< HEAD
		log.Panicf("Unexpected string value (%s != %s: %s", expected, actual, message)
=======
		log.Panicf("Unexpected data (%s != %s): %s", expected, actual, message)
>>>>>>> b8dcde13
	}
}
func (self *PerfSession) CheckHash(expected PHash, actual string, message string) {
	if expected != Hash(actual) {
		log.Panicf("Unexpected string (%s): %s", actual, message)
	}
}
func (self *PerfSession) CheckDate(expected *strfmt.DateTime, actual *strfmt.DateTime, message string) {
	if !time.Time(*expected).UTC().Equal(time.Time(*actual).UTC()) {
		log.Panicf("Unexpected data (%s != %s): %s", expected.String(), actual.String(), message)
	}
}
func (self *PerfSession) CheckVersion(before PVersion, after PVersion) bool {
	return true
}
func (self *PerfSession) Finish(before PVersion, after PVersion) {

}<|MERGE_RESOLUTION|>--- conflicted
+++ resolved
@@ -30,11 +30,7 @@
 }
 func (self *PerfSession) CheckStr(expected string, actual string, message string) {
 	if expected != actual {
-<<<<<<< HEAD
 		log.Panicf("Unexpected string value (%s != %s: %s", expected, actual, message)
-=======
-		log.Panicf("Unexpected data (%s != %s): %s", expected, actual, message)
->>>>>>> b8dcde13
 	}
 }
 func (self *PerfSession) CheckHash(expected PHash, actual string, message string) {
